/*
 * Copyright (C) 2007, Dave Watson <dwatson@mimvista.com>
 * Copyright (C) 2008, Robin Rosenberg <robin.rosenberg@dewire.com>
 * Copyright (C) 2008, Roger C. Soares <rogersoares@intelinet.com.br>
 * Copyright (C) 2006, Shawn O. Pearce <spearce@spearce.org>
 * Copyright (C) 2010, Chrisian Halstrick <christian.halstrick@sap.com> and
 * other copyright owners as documented in the project's IP log.
 *
 * This program and the accompanying materials are made available under the
 * terms of the Eclipse Distribution License v1.0 which accompanies this
 * distribution, is reproduced below, and is available at
 * http://www.eclipse.org/org/documents/edl-v10.php
 *
 * All rights reserved.
 *
 * Redistribution and use in source and binary forms, with or without
 * modification, are permitted provided that the following conditions are met:
 *
 * - Redistributions of source code must retain the above copyright notice, this
 * list of conditions and the following disclaimer.
 *
 * - Redistributions in binary form must reproduce the above copyright notice,
 * this list of conditions and the following disclaimer in the documentation
 * and/or other materials provided with the distribution.
 *
 * - Neither the name of the Eclipse Foundation, Inc. nor the names of its
 * contributors may be used to endorse or promote products derived from this
 * software without specific prior written permission.
 *
 * THIS SOFTWARE IS PROVIDED BY THE COPYRIGHT HOLDERS AND CONTRIBUTORS "AS IS"
 * AND ANY EXPRESS OR IMPLIED WARRANTIES, INCLUDING, BUT NOT LIMITED TO, THE
 * IMPLIED WARRANTIES OF MERCHANTABILITY AND FITNESS FOR A PARTICULAR PURPOSE
 * ARE DISCLAIMED. IN NO EVENT SHALL THE COPYRIGHT OWNER OR CONTRIBUTORS BE
 * LIABLE FOR ANY DIRECT, INDIRECT, INCIDENTAL, SPECIAL, EXEMPLARY, OR
 * CONSEQUENTIAL DAMAGES (INCLUDING, BUT NOT LIMITED TO, PROCUREMENT OF
 * SUBSTITUTE GOODS OR SERVICES; LOSS OF USE, DATA, OR PROFITS; OR BUSINESS
 * INTERRUPTION) HOWEVER CAUSED AND ON ANY THEORY OF LIABILITY, WHETHER IN
 * CONTRACT, STRICT LIABILITY, OR TORT (INCLUDING NEGLIGENCE OR OTHERWISE)
 * ARISING IN ANY WAY OUT OF THE USE OF THIS SOFTWARE, EVEN IF ADVISED OF THE
 * POSSIBILITY OF SUCH DAMAGE.
 */

package org.eclipse.jgit.dircache;

import java.io.File;
import java.io.FileOutputStream;
import java.io.IOException;
import java.io.OutputStream;
import java.text.MessageFormat;
import java.util.ArrayList;
import java.util.HashMap;
import java.util.List;
import java.util.Map;

import org.eclipse.jgit.errors.CheckoutConflictException;
import org.eclipse.jgit.errors.CorruptObjectException;
import org.eclipse.jgit.errors.IncorrectObjectTypeException;
import org.eclipse.jgit.errors.IndexWriteException;
import org.eclipse.jgit.errors.MissingObjectException;
import org.eclipse.jgit.internal.JGitText;
import org.eclipse.jgit.lib.CoreConfig.AutoCRLF;
import org.eclipse.jgit.lib.CoreConfig.SymLinks;
import org.eclipse.jgit.lib.FileMode;
import org.eclipse.jgit.lib.ObjectChecker;
import org.eclipse.jgit.lib.ObjectId;
import org.eclipse.jgit.lib.ObjectLoader;
import org.eclipse.jgit.lib.ObjectReader;
import org.eclipse.jgit.lib.Repository;
import org.eclipse.jgit.treewalk.AbstractTreeIterator;
import org.eclipse.jgit.treewalk.CanonicalTreeParser;
import org.eclipse.jgit.treewalk.EmptyTreeIterator;
import org.eclipse.jgit.treewalk.FileTreeIterator;
import org.eclipse.jgit.treewalk.NameConflictTreeWalk;
import org.eclipse.jgit.treewalk.TreeWalk;
import org.eclipse.jgit.treewalk.WorkingTreeIterator;
import org.eclipse.jgit.treewalk.WorkingTreeOptions;
import org.eclipse.jgit.treewalk.filter.PathFilter;
import org.eclipse.jgit.util.FS;
import org.eclipse.jgit.util.FileUtils;
import org.eclipse.jgit.util.RawParseUtils;
import org.eclipse.jgit.util.SystemReader;
import org.eclipse.jgit.util.io.AutoCRLFOutputStream;

/**
 * This class handles checking out one or two trees merging with the index.
 */
public class DirCacheCheckout {
	private Repository repo;

	private HashMap<String, ObjectId> updated = new HashMap<String, ObjectId>();

	private ArrayList<String> conflicts = new ArrayList<String>();

	private ArrayList<String> removed = new ArrayList<String>();

	private ObjectId mergeCommitTree;

	private DirCache dc;

	private DirCacheBuilder builder;

	private NameConflictTreeWalk walk;

	private ObjectId headCommitTree;

	private WorkingTreeIterator workingTree;

	private boolean failOnConflict = true;

	private ArrayList<String> toBeDeleted = new ArrayList<String>();

	private boolean emptyDirCache;

	/**
	 * @return a list of updated paths and objectIds
	 */
	public Map<String, ObjectId> getUpdated() {
		return updated;
	}

	/**
	 * @return a list of conflicts created by this checkout
	 */
	public List<String> getConflicts() {
		return conflicts;
	}

	/**
	 * @return a list of paths (relative to the start of the working tree) of
	 *         files which couldn't be deleted during last call to
	 *         {@link #checkout()} . {@link #checkout()} detected that these
	 *         files should be deleted but the deletion in the filesystem failed
	 *         (e.g. because a file was locked). To have a consistent state of
	 *         the working tree these files have to be deleted by the callers of
	 *         {@link DirCacheCheckout}.
	 */
	public List<String> getToBeDeleted() {
		return toBeDeleted;
	}

	/**
	 * @return a list of all files removed by this checkout
	 */
	public List<String> getRemoved() {
		return removed;
	}

	/**
	 * Constructs a DirCacheCeckout for merging and checking out two trees (HEAD
	 * and mergeCommitTree) and the index.
	 *
	 * @param repo
	 *            the repository in which we do the checkout
	 * @param headCommitTree
	 *            the id of the tree of the head commit
	 * @param dc
	 *            the (already locked) Dircache for this repo
	 * @param mergeCommitTree
	 *            the id of the tree we want to fast-forward to
	 * @param workingTree
	 *            an iterator over the repositories Working Tree
	 * @throws IOException
	 */
	public DirCacheCheckout(Repository repo, ObjectId headCommitTree, DirCache dc,
			ObjectId mergeCommitTree, WorkingTreeIterator workingTree)
			throws IOException {
		this.repo = repo;
		this.dc = dc;
		this.headCommitTree = headCommitTree;
		this.mergeCommitTree = mergeCommitTree;
		this.workingTree = workingTree;
		this.emptyDirCache = (dc == null) || (dc.getEntryCount() == 0);
	}

	/**
	 * Constructs a DirCacheCeckout for merging and checking out two trees (HEAD
	 * and mergeCommitTree) and the index. As iterator over the working tree
	 * this constructor creates a standard {@link FileTreeIterator}
	 *
	 * @param repo
	 *            the repository in which we do the checkout
	 * @param headCommitTree
	 *            the id of the tree of the head commit
	 * @param dc
	 *            the (already locked) Dircache for this repo
	 * @param mergeCommitTree
	 *            the id of the tree we want to fast-forward to
	 * @throws IOException
	 */
	public DirCacheCheckout(Repository repo, ObjectId headCommitTree,
			DirCache dc, ObjectId mergeCommitTree) throws IOException {
		this(repo, headCommitTree, dc, mergeCommitTree, new FileTreeIterator(repo));
	}

	/**
	 * Constructs a DirCacheCeckout for checking out one tree, merging with the
	 * index.
	 *
	 * @param repo
	 *            the repository in which we do the checkout
	 * @param dc
	 *            the (already locked) Dircache for this repo
	 * @param mergeCommitTree
	 *            the id of the tree we want to fast-forward to
	 * @param workingTree
	 *            an iterator over the repositories Working Tree
	 * @throws IOException
	 */
	public DirCacheCheckout(Repository repo, DirCache dc,
			ObjectId mergeCommitTree, WorkingTreeIterator workingTree)
			throws IOException {
		this(repo, null, dc, mergeCommitTree, workingTree);
	}

	/**
	 * Constructs a DirCacheCeckout for checking out one tree, merging with the
	 * index. As iterator over the working tree this constructor creates a
	 * standard {@link FileTreeIterator}
	 *
	 * @param repo
	 *            the repository in which we do the checkout
	 * @param dc
	 *            the (already locked) Dircache for this repo
	 * @param mergeCommitTree
	 *            the id of the tree of the
	 * @throws IOException
	 */
	public DirCacheCheckout(Repository repo, DirCache dc,
			ObjectId mergeCommitTree) throws IOException {
		this(repo, null, dc, mergeCommitTree, new FileTreeIterator(repo));
	}

	/**
	 * Scan head, index and merge tree. Used during normal checkout or merge
	 * operations.
	 *
	 * @throws CorruptObjectException
	 * @throws IOException
	 */
	public void preScanTwoTrees() throws CorruptObjectException, IOException {
		removed.clear();
		updated.clear();
		conflicts.clear();
		walk = new NameConflictTreeWalk(repo);
		builder = dc.builder();

		addTree(walk, headCommitTree);
		addTree(walk, mergeCommitTree);
		walk.addTree(new DirCacheBuildIterator(builder));
		walk.addTree(workingTree);

		while (walk.next()) {
			processEntry(walk.getTree(0, CanonicalTreeParser.class),
					walk.getTree(1, CanonicalTreeParser.class),
					walk.getTree(2, DirCacheBuildIterator.class),
					walk.getTree(3, WorkingTreeIterator.class));
			if (walk.isSubtree())
				walk.enterSubtree();
		}
	}

	private void addTree(TreeWalk tw, ObjectId id) throws MissingObjectException, IncorrectObjectTypeException, IOException {
		if (id == null)
			tw.addTree(new EmptyTreeIterator());
		else
			tw.addTree(id);
	}

	/**
	 * Scan index and merge tree (no HEAD). Used e.g. for initial checkout when
	 * there is no head yet.
	 *
	 * @throws MissingObjectException
	 * @throws IncorrectObjectTypeException
	 * @throws CorruptObjectException
	 * @throws IOException
	 */
	public void prescanOneTree()
			throws MissingObjectException, IncorrectObjectTypeException,
			CorruptObjectException, IOException {
		removed.clear();
		updated.clear();
		conflicts.clear();

		builder = dc.builder();

		walk = new NameConflictTreeWalk(repo);
		addTree(walk, mergeCommitTree);
		walk.addTree(new DirCacheBuildIterator(builder));
		walk.addTree(workingTree);

		while (walk.next()) {
			processEntry(walk.getTree(0, CanonicalTreeParser.class),
					walk.getTree(1, DirCacheBuildIterator.class),
					walk.getTree(2, WorkingTreeIterator.class));
			if (walk.isSubtree())
				walk.enterSubtree();
		}
		conflicts.removeAll(removed);
	}

	/**
	 * Processing an entry in the context of {@link #prescanOneTree()} when only
	 * one tree is given
	 *
	 * @param m the tree to merge
	 * @param i the index
	 * @param f the working tree
	 * @throws IOException
	 */
	void processEntry(CanonicalTreeParser m, DirCacheBuildIterator i,
			WorkingTreeIterator f) throws IOException {
		if (m != null) {
			checkValidPath(m);
			// There is an entry in the merge commit. Means: we want to update
			// what's currently in the index and working-tree to that one
			if (i == null) {
				// The index entry is missing
				if (f != null && !FileMode.TREE.equals(f.getEntryFileMode())
						&& !f.isEntryIgnored()) {
					// don't overwrite an untracked and not ignored file
					conflicts.add(walk.getPathString());
				} else
					update(m.getEntryPathString(), m.getEntryObjectId(),
						m.getEntryFileMode());
			} else if (f == null || !m.idEqual(i)) {
				// The working tree file is missing or the merge content differs
				// from index content
				update(m.getEntryPathString(), m.getEntryObjectId(),
						m.getEntryFileMode());
			} else if (i.getDirCacheEntry() != null) {
				// The index contains a file (and not a folder)
				if (f.isModified(i.getDirCacheEntry(), true,
						this.walk.getObjectReader())
						|| i.getDirCacheEntry().getStage() != 0)
					// The working tree file is dirty or the index contains a
					// conflict
					update(m.getEntryPathString(), m.getEntryObjectId(),
							m.getEntryFileMode());
				else {
					// update the timestamp of the index with the one from the
					// file if not set, as we are sure to be in sync here.
					DirCacheEntry entry = i.getDirCacheEntry();
					if (entry.getLastModified() == 0)
						entry.setLastModified(f.getEntryLastModified());
					keep(entry);
				}
			} else
				// The index contains a folder
				keep(i.getDirCacheEntry());
		} else {
			// There is no entry in the merge commit. Means: we want to delete
			// what's currently in the index and working tree
			if (f != null) {
				// There is a file/folder for that path in the working tree
				if (walk.isDirectoryFileConflict()) {
					conflicts.add(walk.getPathString());
				} else {
					// No file/folder conflict exists. All entries are files or
					// all entries are folders
					if (i != null) {
						// ... and the working tree contained a file or folder
						// -> add it to the removed set and remove it from
						// conflicts set
						remove(i.getEntryPathString());
						conflicts.remove(i.getEntryPathString());
					} else {
						// untracked file, neither contained in tree to merge
						// nor in index
					}
				}
			} else {
				// There is no file/folder for that path in the working tree,
				// nor in the merge head.
				// The only entry we have is the index entry. Like the case
				// where there is a file with the same name, remove it,
			}
		}
	}

	/**
	 * Execute this checkout
	 *
	 * @return <code>false</code> if this method could not delete all the files
	 *         which should be deleted (e.g. because of of the files was
	 *         locked). In this case {@link #getToBeDeleted()} lists the files
	 *         which should be tried to be deleted outside of this method.
	 *         Although <code>false</code> is returned the checkout was
	 *         successful and the working tree was updated for all other files.
	 *         <code>true</code> is returned when no such problem occurred
	 *
	 * @throws IOException
	 */
	public boolean checkout() throws IOException {
		try {
			return doCheckout();
		} finally {
			dc.unlock();
		}
	}

	private boolean doCheckout() throws CorruptObjectException, IOException,
			MissingObjectException, IncorrectObjectTypeException,
			CheckoutConflictException, IndexWriteException {
		toBeDeleted.clear();
		ObjectReader objectReader = repo.getObjectDatabase().newReader();
		try {
			if (headCommitTree != null)
				preScanTwoTrees();
			else
				prescanOneTree();

			if (!conflicts.isEmpty()) {
				if (failOnConflict)
					throw new CheckoutConflictException(conflicts.toArray(new String[conflicts.size()]));
				else
					cleanUpConflicts();
			}

			// update our index
			builder.finish();

			File file = null;
			String last = null;
			// when deleting files process them in the opposite order as they have
			// been reported. This ensures the files are deleted before we delete
			// their parent folders
			for (int i = removed.size() - 1; i >= 0; i--) {
				String r = removed.get(i);
				file = new File(repo.getWorkTree(), r);
				if (!file.delete() && repo.getFS().exists(file)) {
					// The list of stuff to delete comes from the index
					// which will only contain a directory if it is
					// a submodule, in which case we shall not attempt
					// to delete it. A submodule is not empty, so it
					// is safe to check this after a failed delete.
					if (!repo.getFS().isDirectory(file))
						toBeDeleted.add(r);
				} else {
					if (last != null && !isSamePrefix(r, last))
						removeEmptyParents(new File(repo.getWorkTree(), last));
					last = r;
				}
			}
			if (file != null)
				removeEmptyParents(file);

			for (String path : updated.keySet()) {
				DirCacheEntry entry = dc.getEntry(path);
				if (!FileMode.GITLINK.equals(entry.getRawMode()))
					checkoutEntry(repo, entry, objectReader);
			}

			// commit the index builder - a new index is persisted
			if (!builder.commit())
				throw new IndexWriteException();
		} finally {
			objectReader.release();
		}
		return toBeDeleted.size() == 0;
	}

	private static boolean isSamePrefix(String a, String b) {
		int as = a.lastIndexOf('/');
		int bs = b.lastIndexOf('/');
		return a.substring(0, as + 1).equals(b.substring(0, bs + 1));
	}

	 private void removeEmptyParents(File f) {
		File parentFile = f.getParentFile();

		while (parentFile != null && !parentFile.equals(repo.getWorkTree())) {
			if (!parentFile.delete())
				break;
			parentFile = parentFile.getParentFile();
		}
	}

	/**
	 * Compares whether two pairs of ObjectId and FileMode are equal.
	 *
	 * @param id1
	 * @param mode1
	 * @param id2
	 * @param mode2
	 * @return <code>true</code> if FileModes and ObjectIds are equal.
	 *         <code>false</code> otherwise
	 */
	private boolean equalIdAndMode(ObjectId id1, FileMode mode1, ObjectId id2,
			FileMode mode2) {
		if (!mode1.equals(mode2))
			return false;
		return id1 != null ? id1.equals(id2) : id2 == null;
	}

	/**
	 * Here the main work is done. This method is called for each existing path
	 * in head, index and merge. This method decides what to do with the
	 * corresponding index entry: keep it, update it, remove it or mark a
	 * conflict.
	 *
	 * @param h
	 *            the entry for the head
	 * @param m
	 *            the entry for the merge
	 * @param i
	 *            the entry for the index
	 * @param f
	 *            the file in the working tree
	 * @throws IOException
	 */

	void processEntry(CanonicalTreeParser h, CanonicalTreeParser m,
			DirCacheBuildIterator i, WorkingTreeIterator f) throws IOException {
		DirCacheEntry dce = i != null ? i.getDirCacheEntry() : null;

		String name = walk.getPathString();

		if (m != null)
			checkValidPath(m);

		if (i == null && m == null && h == null) {
			// File/Directory conflict case #20
			if (walk.isDirectoryFileConflict())
				// TODO: check whether it is always correct to report a conflict here
				conflict(name, null, null, null);

			// file only exists in working tree -> ignore it
			return;
		}

		ObjectId iId = (i == null ? null : i.getEntryObjectId());
		ObjectId mId = (m == null ? null : m.getEntryObjectId());
		ObjectId hId = (h == null ? null : h.getEntryObjectId());
		FileMode iMode = (i == null ? null : i.getEntryFileMode());
		FileMode mMode = (m == null ? null : m.getEntryFileMode());
		FileMode hMode = (h == null ? null : h.getEntryFileMode());

		/**
		 * <pre>
		 *  File/Directory conflicts:
		 *  the following table from ReadTreeTest tells what to do in case of directory/file
		 *  conflicts. I give comments here
		 *
		 *      H        I       M     Clean     H==M     H==I    I==M         Result
		 *      ------------------------------------------------------------------
		 * 1    D        D       F       Y         N       Y       N           Update
		 * 2    D        D       F       N         N       Y       N           Conflict
		 * 3    D        F       D                 Y       N       N           Keep
		 * 4    D        F       D                 N       N       N           Conflict
		 * 5    D        F       F       Y         N       N       Y           Keep
		 * 5b   D        F       F       Y         N       N       N           Conflict
		 * 6    D        F       F       N         N       N       Y           Keep
		 * 6b   D        F       F       N         N       N       N           Conflict
		 * 7    F        D       F       Y         Y       N       N           Update
		 * 8    F        D       F       N         Y       N       N           Conflict
		 * 9    F        D       F                 N       N       N           Conflict
		 * 10   F        D       D                 N       N       Y           Keep
		 * 11   F        D       D                 N       N       N           Conflict
		 * 12   F        F       D       Y         N       Y       N           Update
		 * 13   F        F       D       N         N       Y       N           Conflict
		 * 14   F        F       D                 N       N       N           Conflict
		 * 15   0        F       D                 N       N       N           Conflict
		 * 16   0        D       F       Y         N       N       N           Update
		 * 17   0        D       F                 N       N       N           Conflict
		 * 18   F        0       D                                             Update
		 * 19   D        0       F                                             Update
		 * 20   0        0       F       N (worktree=dir)                      Conflict
		 * </pre>
		 */

		// The information whether head,index,merge iterators are currently
		// pointing to file/folder/non-existing is encoded into this variable.
		//
		// To decode write down ffMask in hexadecimal form. The last digit
		// represents the state for the merge iterator, the second last the
		// state for the index iterator and the third last represents the state
		// for the head iterator. The hexadecimal constant "F" stands for
		// "file", a "D" stands for "directory" (tree), and a "0" stands for
		// non-existing. Symbolic links and git links are treated as File here.
		//
		// Examples:
		// ffMask == 0xFFD -> Head=File, Index=File, Merge=Tree
		// ffMask == 0xDD0 -> Head=Tree, Index=Tree, Merge=Non-Existing

		int ffMask = 0;
		if (h != null)
			ffMask = FileMode.TREE.equals(hMode) ? 0xD00 : 0xF00;
		if (i != null)
			ffMask |= FileMode.TREE.equals(iMode) ? 0x0D0 : 0x0F0;
		if (m != null)
			ffMask |= FileMode.TREE.equals(mMode) ? 0x00D : 0x00F;

		// Check whether we have a possible file/folder conflict. Therefore we
		// need a least one file and one folder.
		if (((ffMask & 0x222) != 0x000)
				&& (((ffMask & 0x00F) == 0x00D) || ((ffMask & 0x0F0) == 0x0D0) || ((ffMask & 0xF00) == 0xD00))) {

			// There are 3*3*3=27 possible combinations of file/folder
			// conflicts. Some of them are not-relevant because
			// they represent no conflict, e.g. 0xFFF, 0xDDD, ... The following
			// switch processes all relevant cases.
			switch (ffMask) {
			case 0xDDF: // 1 2
				if (f != null && isModifiedSubtree_IndexWorkingtree(name)) {
					conflict(name, dce, h, m); // 1
				} else {
					update(name, mId, mMode); // 2
				}

				break;
			case 0xDFD: // 3 4
				keep(dce);
				break;
			case 0xF0D: // 18
				remove(name);
				break;
			case 0xDFF: // 5 5b 6 6b
				if (equalIdAndMode(iId, iMode, mId, mMode))
					keep(dce); // 5 6
				else
					conflict(name, dce, h, m); // 5b 6b
				break;
			case 0xFDD: // 10 11
				// TODO: make use of tree extension as soon as available in jgit
				// we would like to do something like
				// if (!equalIdAndMode(iId, iMode, mId, mMode)
				//   conflict(name, i.getDirCacheEntry(), h, m);
				// But since we don't know the id of a tree in the index we do
				// nothing here and wait that conflicts between index and merge
				// are found later
				break;
			case 0xD0F: // 19
				update(name, mId, mMode);
				break;
			case 0xDF0: // conflict without a rule
			case 0x0FD: // 15
				conflict(name, dce, h, m);
				break;
			case 0xFDF: // 7 8 9
				if (equalIdAndMode(hId, hMode, mId, mMode)) {
					if (isModifiedSubtree_IndexWorkingtree(name))
						conflict(name, dce, h, m); // 8
					else
						update(name, mId, mMode); // 7
				} else
					conflict(name, dce, h, m); // 9
				break;
			case 0xFD0: // keep without a rule
				keep(dce);
				break;
			case 0xFFD: // 12 13 14
				if (equalIdAndMode(hId, hMode, iId, iMode))
					if (f != null
							&& f.isModified(dce, true,
									this.walk.getObjectReader()))
						conflict(name, dce, h, m); // 13
					else
						remove(name); // 12
				else
					conflict(name, dce, h, m); // 14
				break;
			case 0x0DF: // 16 17
				if (!isModifiedSubtree_IndexWorkingtree(name))
					update(name, mId, mMode);
				else
					conflict(name, dce, h, m);
				break;
			default:
				keep(dce);
			}
			return;
		}

		// if we have no file at all then there is nothing to do
		if ((ffMask & 0x222) == 0
				&& (f == null || FileMode.TREE.equals(f.getEntryFileMode())))
			return;

		if ((ffMask == 0x00F) && f != null && FileMode.TREE.equals(f.getEntryFileMode())) {
			// File/Directory conflict case #20
			conflict(name, null, h, m);
			return;
		}

		if (i == null) {
			// Nothing in Index
			// At least one of Head, Index, Merge is not empty
			// make sure not to overwrite untracked files
			if (f != null && !f.isEntryIgnored()) {
				// A submodule is not a file. We should ignore it
				if (!FileMode.GITLINK.equals(mMode)) {
					// a dirty worktree: the index is empty but we have a
					// workingtree-file
					if (mId == null
							|| !equalIdAndMode(mId, mMode,
									f.getEntryObjectId(), f.getEntryFileMode())) {
						conflict(name, null, h, m);
						return;
					}
				}
			}

			/**
			 * <pre>
			 * 	          I (index)     H        M     H==M  Result
			 * 	        -------------------------------------------
			 * 	        0 nothing    nothing  nothing        (does not happen)
			 * 	        1 nothing    nothing  exists         use M
			 * 	        2 nothing    exists   nothing        remove path from index
			 * 	        3 nothing    exists   exists   yes   keep index if not in initial checkout
			 *                                               , otherwise use M
			 * 	          nothing    exists   exists   no    fail
			 * </pre>
			 */

			if (h == null)
				// Nothing in Head
				// Nothing in Index
				// At least one of Head, Index, Merge is not empty
				// -> only Merge contains something for this path. Use it!
				// Potentially update the file
				update(name, mId, mMode); // 1
			else if (m == null)
				// Nothing in Merge
				// Something in Head
				// Nothing in Index
				// -> only Head contains something for this path and it should
				// be deleted. Potentially removes the file!
				remove(name); // 2
			else { // 3
				// Something in Merge
				// Something in Head
				// Nothing in Index
				// -> Head and Merge contain something (maybe not the same) and
				// in the index there is nothing (e.g. 'git rm ...' was
				// called before). Ignore the cached deletion and use what we
				// find in Merge. Potentially updates the file.
				if (equalIdAndMode(hId, hMode, mId, mMode)) {
					if (emptyDirCache)
						update(name, mId, mMode);
					else
						keep(dce);
				} else
					conflict(name, dce, h, m);
			}
		} else {
			// Something in Index
			if (h == null) {
				// Nothing in Head
				// Something in Index
				/**
				 * <pre>
				 * 	          clean I==H  I==M       H        M        Result
				 * 	         -----------------------------------------------------
				 * 	        4 yes   N/A   N/A     nothing  nothing  keep index
				 * 	        5 no    N/A   N/A     nothing  nothing  keep index
				 *
				 * 	        6 yes   N/A   yes     nothing  exists   keep index
				 * 	        7 no    N/A   yes     nothing  exists   keep index
				 * 	        8 yes   N/A   no      nothing  exists   fail
				 * 	        9 no    N/A   no      nothing  exists   fail
				 * </pre>
				 */

				if (m == null
						|| !isModified_IndexTree(name, iId, iMode, mId, mMode,
								mergeCommitTree)) {
					// Merge contains nothing or the same as Index
					// Nothing in Head
					// Something in Index
					if (m==null && walk.isDirectoryFileConflict()) {
						// Nothing in Merge and current path is part of
						// File/Folder conflict
						// Nothing in Head
						// Something in Index
						if (dce != null
								&& (f == null || f.isModified(dce, true,
										this.walk.getObjectReader())))
							// No file or file is dirty
							// Nothing in Merge and current path is part of
							// File/Folder conflict
							// Nothing in Head
							// Something in Index
							// -> File folder conflict and Merge wants this
							// path to be removed. Since the file is dirty
							// report a conflict
							conflict(name, dce, h, m);
						else
							// A file is present and file is not dirty
							// Nothing in Merge and current path is part of
							// File/Folder conflict
							// Nothing in Head
							// Something in Index
							// -> File folder conflict and Merge wants this path
							// to be removed. Since the file is not dirty remove
							// file and index entry
							remove(name);
					} else
						// Something in Merge or current path is not part of
						// File/Folder conflict
						// Merge contains nothing or the same as Index
						// Nothing in Head
						// Something in Index
						// -> Merge contains nothing new. Keep the index.
						keep(dce);
				} else
					// Merge contains something and it is not the same as Index
					// Nothing in Head
					// Something in Index
					// -> Index contains something new (different from Head)
					// and Merge is different from Index. Report a conflict
					conflict(name, dce, h, m);
			} else if (m == null) {
				// Nothing in Merge
				// Something in Head
				// Something in Index

				/**
				 * <pre>
				 * 	           clean I==H  I==M       H        M        Result
				 * 	         -----------------------------------------------------
				 * 	        10 yes   yes   N/A     exists   nothing  remove path from index
				 * 	        11 no    yes   N/A     exists   nothing  keep file
				 * 	        12 yes   no    N/A     exists   nothing  fail
				 * 	        13 no    no    N/A     exists   nothing  fail
				 * </pre>
				 */

				if (iMode == FileMode.GITLINK) {
					// A submodule in Index
					// Nothing in Merge
					// Something in Head
					// Submodules that disappear from the checkout must
					// be removed from the index, but not deleted from disk.
					remove(name);
				} else {
					// Something different from a submodule in Index
					// Nothing in Merge
					// Something in Head
					if (!isModified_IndexTree(name, iId, iMode, hId, hMode,
							headCommitTree)) {
						// Index contains the same as Head
						// Something different from a submodule in Index
						// Nothing in Merge
						// Something in Head
						if (f != null
								&& f.isModified(dce, true,
										this.walk.getObjectReader())) {
							// file is dirty
							// Index contains the same as Head
							// Something different from a submodule in Index
							// Nothing in Merge
							// Something in Head

							if (!FileMode.TREE.equals(f.getEntryFileMode())
									&& FileMode.TREE.equals(iMode))
								// The workingtree contains a file and the index semantically contains a folder.
								// Git considers the workingtree file as untracked. Just keep the untracked file.
								return;
							else
								// -> file is dirty and tracked but is should be
								// removed. That's a conflict
								conflict(name, dce, h, m);
						} else
							// file doesn't exist or is clean
							// Index contains the same as Head
							// Something different from a submodule in Index
							// Nothing in Merge
							// Something in Head
							// -> Remove from index and delete the file
							remove(name);
					} else
						// Index contains something different from Head
						// Something different from a submodule in Index
						// Nothing in Merge
						// Something in Head
						// -> Something new is in index (and maybe even on the
						// filesystem). But Merge wants the path to be removed.
						// Report a conflict
						conflict(name, dce, h, m);
				}
			} else {
				// Something in Merge
				// Something in Head
				// Something in Index
				if (!equalIdAndMode(hId, hMode, mId, mMode)
						&& isModified_IndexTree(name, iId, iMode, hId, hMode,
								headCommitTree)
						&& isModified_IndexTree(name, iId, iMode, mId, mMode,
								mergeCommitTree))
					// All three contents in Head, Merge, Index differ from each
					// other
					// -> All contents differ. Report a conflict.
					conflict(name, dce, h, m);
				else
					// At least two of the contents of Head, Index, Merge
					// are the same
					// Something in Merge
					// Something in Head
					// Something in Index

				if (!isModified_IndexTree(name, iId, iMode, hId, hMode,
						headCommitTree)
						&& isModified_IndexTree(name, iId, iMode, mId, mMode,
								mergeCommitTree)) {
						// Head contains the same as Index. Merge differs
						// Something in Merge

					// For submodules just update the index with the new SHA-1
					if (dce != null
							&& FileMode.GITLINK.equals(dce.getFileMode())) {
						// Index and Head contain the same submodule. Merge
						// differs
						// Something in Merge
						// -> Nothing new in index. Move to merge.
						// Potentially updates the file

						// TODO check that we don't overwrite some unsaved
						// file content
						update(name, mId, mMode);
					} else if (dce != null
							&& (f != null && f.isModified(dce, true,
									this.walk.getObjectReader()))) {
						// File exists and is dirty
						// Head and Index don't contain a submodule
						// Head contains the same as Index. Merge differs
						// Something in Merge
						// -> Merge wants the index and file to be updated
						// but the file is dirty. Report a conflict
						conflict(name, dce, h, m);
					} else {
						// File doesn't exist or is clean
						// Head and Index don't contain a submodule
						// Head contains the same as Index. Merge differs
						// Something in Merge
						// -> Standard case when switching between branches:
						// Nothing new in index but something different in
						// Merge. Update index and file
						update(name, mId, mMode);
					}
				} else {
					// Head differs from index or merge is same as index
					// At least two of the contents of Head, Index, Merge
					// are the same
					// Something in Merge
					// Something in Head
					// Something in Index

					// Can be formulated as: Either all three states are
					// equal or Merge is equal to Head or Index and differs
					// to the other one.
					// -> In all three cases we don't touch index and file.

					keep(dce);
				}
			}
		}
	}

	/**
	 * A conflict is detected - add the three different stages to the index
	 * @param path the path of the conflicting entry
	 * @param e the previous index entry
	 * @param h the first tree you want to merge (the HEAD)
	 * @param m the second tree you want to merge
	 */
	private void conflict(String path, DirCacheEntry e, AbstractTreeIterator h, AbstractTreeIterator m) {
		conflicts.add(path);

		DirCacheEntry entry;
		if (e != null) {
			entry = new DirCacheEntry(e.getPathString(), DirCacheEntry.STAGE_1);
			entry.copyMetaData(e, true);
			builder.add(entry);
		}

		if (h != null && !FileMode.TREE.equals(h.getEntryFileMode())) {
			entry = new DirCacheEntry(h.getEntryPathString(), DirCacheEntry.STAGE_2);
			entry.setFileMode(h.getEntryFileMode());
			entry.setObjectId(h.getEntryObjectId());
			builder.add(entry);
		}

		if (m != null && !FileMode.TREE.equals(m.getEntryFileMode())) {
			entry = new DirCacheEntry(m.getEntryPathString(), DirCacheEntry.STAGE_3);
			entry.setFileMode(m.getEntryFileMode());
			entry.setObjectId(m.getEntryObjectId());
			builder.add(entry);
		}
	}

	private void keep(DirCacheEntry e) {
		if (e != null && !FileMode.TREE.equals(e.getFileMode()))
			builder.add(e);
	}

	private void remove(String path) {
		removed.add(path);
	}

	private void update(String path, ObjectId mId, FileMode mode) {
		if (!FileMode.TREE.equals(mode)) {
			updated.put(path, mId);
			DirCacheEntry entry = new DirCacheEntry(path, DirCacheEntry.STAGE_0);
			entry.setObjectId(mId);
			entry.setFileMode(mode);
			builder.add(entry);
		}
	}

	/**
	 * If <code>true</code>, will scan first to see if it's possible to check
	 * out, otherwise throw {@link CheckoutConflictException}. If
	 * <code>false</code>, it will silently deal with the problem.
	 *
	 * @param failOnConflict
	 */
	public void setFailOnConflict(boolean failOnConflict) {
		this.failOnConflict = failOnConflict;
	}

	/**
	 * This method implements how to handle conflicts when
	 * {@link #failOnConflict} is false
	 *
	 * @throws CheckoutConflictException
	 */
	private void cleanUpConflicts() throws CheckoutConflictException {
		// TODO: couldn't we delete unsaved worktree content here?
		for (String c : conflicts) {
			File conflict = new File(repo.getWorkTree(), c);
			if (!conflict.delete())
				throw new CheckoutConflictException(MessageFormat.format(
						JGitText.get().cannotDeleteFile, c));
			removeEmptyParents(conflict);
		}
		for (String r : removed) {
			File file = new File(repo.getWorkTree(), r);
			if (!file.delete())
				throw new CheckoutConflictException(
						MessageFormat.format(JGitText.get().cannotDeleteFile,
								file.getAbsolutePath()));
			removeEmptyParents(file);
		}
	}

	/**
	 * Checks whether the subtree starting at a given path differs between Index and
	 * workingtree.
	 *
	 * @param path
	 * @return true if the subtrees differ
	 * @throws CorruptObjectException
	 * @throws IOException
	 */
	private boolean isModifiedSubtree_IndexWorkingtree(String path)
			throws CorruptObjectException, IOException {
		NameConflictTreeWalk tw = new NameConflictTreeWalk(repo);
		try {
			tw.addTree(new DirCacheIterator(dc));
			tw.addTree(new FileTreeIterator(repo));
			tw.setRecursive(true);
			tw.setFilter(PathFilter.create(path));
			DirCacheIterator dcIt;
			WorkingTreeIterator wtIt;
			while (tw.next()) {
				dcIt = tw.getTree(0, DirCacheIterator.class);
				wtIt = tw.getTree(1, WorkingTreeIterator.class);
				if (dcIt == null || wtIt == null)
					return true;
				if (wtIt.isModified(dcIt.getDirCacheEntry(), true,
						this.walk.getObjectReader())) {
					return true;
				}
			}
			return false;
		} finally {
			tw.release();
		}
	}

	private boolean isModified_IndexTree(String path, ObjectId iId,
			FileMode iMode, ObjectId tId, FileMode tMode, ObjectId rootTree)
			throws CorruptObjectException, IOException {
		if (iMode != tMode)
			return true;
		if (FileMode.TREE.equals(iMode)
				&& (iId == null || ObjectId.zeroId().equals(iId)))
			return isModifiedSubtree_IndexTree(path, rootTree);
		else
			return !equalIdAndMode(iId, iMode, tId, tMode);
	}

	/**
	 * Checks whether the subtree starting at a given path differs between Index and
	 * some tree.
	 *
	 * @param path
	 * @param tree
	 *            the tree to compare
	 * @return true if the subtrees differ
	 * @throws CorruptObjectException
	 * @throws IOException
	 */
	private boolean isModifiedSubtree_IndexTree(String path, ObjectId tree)
			throws CorruptObjectException, IOException {
		NameConflictTreeWalk tw = new NameConflictTreeWalk(repo);
		try {
			tw.addTree(new DirCacheIterator(dc));
			tw.addTree(tree);
			tw.setRecursive(true);
			tw.setFilter(PathFilter.create(path));
			while (tw.next()) {
				AbstractTreeIterator dcIt = tw.getTree(0,
						DirCacheIterator.class);
				AbstractTreeIterator treeIt = tw.getTree(1,
						AbstractTreeIterator.class);
				if (dcIt == null || treeIt == null)
					return true;
				if (dcIt.getEntryRawMode() != treeIt.getEntryRawMode())
					return true;
				if (!dcIt.getEntryObjectId().equals(treeIt.getEntryObjectId()))
					return true;
			}
			return false;
		} finally {
			tw.release();
		}
	}

	/**
	 * Updates the file in the working tree with content and mode from an entry
	 * in the index. The new content is first written to a new temporary file in
	 * the same directory as the real file. Then that new file is renamed to the
	 * final filename. Use this method only for checkout of a single entry.
	 * Otherwise use
	 * {@code checkoutEntry(Repository, File f, DirCacheEntry, ObjectReader)}
	 * instead which allows to reuse one {@code ObjectReader} for multiple
	 * entries.
	 *
	 * <p>
	 * TODO: this method works directly on File IO, we may need another
	 * abstraction (like WorkingTreeIterator). This way we could tell e.g.
	 * Eclipse that Files in the workspace got changed
	 * </p>
	 *
	 * @param repository
	 * @param f
	 *            this parameter is ignored.
	 * @param entry
	 *            the entry containing new mode and content
	 * @throws IOException
	 * @deprecated Use the overloaded form that accepts {@link ObjectReader}.
	 */
	@Deprecated
	public static void checkoutEntry(final Repository repository, File f,
			DirCacheEntry entry) throws IOException {
		ObjectReader or = repository.newObjectReader();
		try {
			checkoutEntry(repository, f, entry, or);
		} finally {
			or.release();
		}
	}

	/**
	 * Updates the file in the working tree with content and mode from an entry
	 * in the index. The new content is first written to a new temporary file in
	 * the same directory as the real file. Then that new file is renamed to the
	 * final filename.
	 *
	 * <p>
	 * TODO: this method works directly on File IO, we may need another
	 * abstraction (like WorkingTreeIterator). This way we could tell e.g.
	 * Eclipse that Files in the workspace got changed
	 * </p>
	 *
	 * @param repo
	 * @param f
	 *            this parameter is ignored.
	 * @param entry
	 *            the entry containing new mode and content
	 * @param or
	 *            object reader to use for checkout
	 * @throws IOException
	 * @deprecated Do not pass File object.
	 */
	@Deprecated
	public static void checkoutEntry(final Repository repo, File f,
			DirCacheEntry entry, ObjectReader or) throws IOException {
		if (f == null || repo.getWorkTree() == null)
			throw new IllegalArgumentException();
		if (!f.equals(new File(repo.getWorkTree(), entry.getPathString())))
			throw new IllegalArgumentException();
		checkoutEntry(repo, entry, or);
	}

	/**
	 * Updates the file in the working tree with content and mode from an entry
	 * in the index. The new content is first written to a new temporary file in
	 * the same directory as the real file. Then that new file is renamed to the
	 * final filename.
	 *
	 * <p>
	 * TODO: this method works directly on File IO, we may need another
	 * abstraction (like WorkingTreeIterator). This way we could tell e.g.
	 * Eclipse that Files in the workspace got changed
	 * </p>
	 *
	 * @param repo
	 *            repository managing the destination work tree.
	 * @param entry
	 *            the entry containing new mode and content
	 * @param or
	 *            object reader to use for checkout
	 * @throws IOException
	 * @since 3.6
	 */
	public static void checkoutEntry(Repository repo, DirCacheEntry entry,
			ObjectReader or) throws IOException {
		ObjectLoader ol = or.open(entry.getObjectId());
		File f = new File(repo.getWorkTree(), entry.getPathString());
		File parentDir = f.getParentFile();
		FileUtils.mkdirs(parentDir, true);
		FS fs = repo.getFS();
		WorkingTreeOptions opt = repo.getConfig().get(WorkingTreeOptions.KEY);
		if (entry.getFileMode() == FileMode.SYMLINK
				&& opt.getSymLinks() == SymLinks.TRUE) {
			byte[] bytes = ol.getBytes();
			String target = RawParseUtils.decode(bytes);
			fs.createSymLink(f, target);
			entry.setLength(bytes.length);
			entry.setLastModified(fs.lastModified(f));
			return;
		}

		File tmpFile = File.createTempFile(
				"._" + f.getName(), null, parentDir); //$NON-NLS-1$
		OutputStream channel = new FileOutputStream(tmpFile);
		if (opt.getAutoCRLF() == AutoCRLF.TRUE)
			channel = new AutoCRLFOutputStream(channel);
		try {
			ol.copyTo(channel);
		} finally {
			channel.close();
		}
		entry.setLength(opt.getAutoCRLF() == AutoCRLF.TRUE ? //
				tmpFile.length() // AutoCRLF wants on-disk-size
				: (int) ol.getSize());

		if (opt.isFileMode() && fs.supportsExecute()) {
			if (FileMode.EXECUTABLE_FILE.equals(entry.getRawMode())) {
				if (!fs.canExecute(tmpFile))
					fs.setExecute(tmpFile, true);
			} else {
				if (fs.canExecute(tmpFile))
					fs.setExecute(tmpFile, false);
			}
		}
		try {
			FileUtils.rename(tmpFile, f);
		} catch (IOException e) {
			throw new IOException(MessageFormat.format(
					JGitText.get().renameFileFailed, tmpFile.getPath(),
					f.getPath()));
		}
		entry.setLastModified(f.lastModified());
	}

	private static void checkValidPath(CanonicalTreeParser t)
			throws InvalidPathException {
		ObjectChecker chk = new ObjectChecker()
			.setSafeForWindows(SystemReader.getInstance().isWindows())
			.setSafeForMacOS(SystemReader.getInstance().isMacOS());
		for (CanonicalTreeParser i = t; i != null; i = i.getParent())
			checkValidPathSegment(chk, i);
	}

	/**
	 * Check if path is a valid path for a checked out file name or ref name.
	 *
	 * @param path
	 * @throws InvalidPathException
	 *             if the path is invalid
	 * @since 3.3
	 * @deprecated Use {@link SystemReader#checkPath(String)}.
	 */
	@Deprecated
	public static void checkValidPath(String path) throws InvalidPathException {
		try {
			SystemReader.getInstance().checkPath(path);
		} catch (CorruptObjectException e) {
<<<<<<< HEAD
			throw new InvalidPathException(path);
=======
			InvalidPathException p = new InvalidPathException(path);
			p.initCause(e);
			throw p;
>>>>>>> 8899006c
		}
	}

	private static void checkValidPathSegment(ObjectChecker chk,
			CanonicalTreeParser t) throws InvalidPathException {
		try {
			int ptr = t.getNameOffset();
			int end = ptr + t.getNameLength();
			chk.checkPathSegment(t.getEntryPathBuffer(), ptr, end);
		} catch (CorruptObjectException err) {
			String path = t.getEntryPathString();
			InvalidPathException i = new InvalidPathException(path);
			i.initCause(err);
			throw i;
		}
	}
}<|MERGE_RESOLUTION|>--- conflicted
+++ resolved
@@ -1291,13 +1291,9 @@
 		try {
 			SystemReader.getInstance().checkPath(path);
 		} catch (CorruptObjectException e) {
-<<<<<<< HEAD
-			throw new InvalidPathException(path);
-=======
 			InvalidPathException p = new InvalidPathException(path);
 			p.initCause(e);
 			throw p;
->>>>>>> 8899006c
 		}
 	}
 
