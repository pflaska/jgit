<?xml version="1.0" encoding="UTF-8"?>
<!--
   Copyright (C) 2009-2010, Google Inc.
   and other copyright owners as documented in the project's IP log.

   This program and the accompanying materials are made available
   under the terms of the Eclipse Distribution License v1.0 which
   accompanies this distribution, is reproduced below, and is
   available at http://www.eclipse.org/org/documents/edl-v10.php

   All rights reserved.

   Redistribution and use in source and binary forms, with or
   without modification, are permitted provided that the following
   conditions are met:

   - Redistributions of source code must retain the above copyright
     notice, this list of conditions and the following disclaimer.

   - Redistributions in binary form must reproduce the above
     copyright notice, this list of conditions and the following
     disclaimer in the documentation and/or other materials provided
     with the distribution.

   - Neither the name of the Eclipse Foundation, Inc. nor the
     names of its contributors may be used to endorse or promote
     products derived from this software without specific prior
     written permission.

   THIS SOFTWARE IS PROVIDED BY THE COPYRIGHT HOLDERS AND
   CONTRIBUTORS "AS IS" AND ANY EXPRESS OR IMPLIED WARRANTIES,
   INCLUDING, BUT NOT LIMITED TO, THE IMPLIED WARRANTIES
   OF MERCHANTABILITY AND FITNESS FOR A PARTICULAR PURPOSE
   ARE DISCLAIMED. IN NO EVENT SHALL THE COPYRIGHT OWNER OR
   CONTRIBUTORS BE LIABLE FOR ANY DIRECT, INDIRECT, INCIDENTAL,
   SPECIAL, EXEMPLARY, OR CONSEQUENTIAL DAMAGES (INCLUDING, BUT
   NOT LIMITED TO, PROCUREMENT OF SUBSTITUTE GOODS OR SERVICES;
   LOSS OF USE, DATA, OR PROFITS; OR BUSINESS INTERRUPTION) HOWEVER
   CAUSED AND ON ANY THEORY OF LIABILITY, WHETHER IN CONTRACT,
   STRICT LIABILITY, OR TORT (INCLUDING NEGLIGENCE OR OTHERWISE)
   ARISING IN ANY WAY OUT OF THE USE OF THIS SOFTWARE, EVEN IF
   ADVISED OF THE POSSIBILITY OF SUCH DAMAGE.
-->

<project xmlns="http://maven.apache.org/POM/4.0.0"
    xmlns:xsi="http://www.w3.org/2001/XMLSchema-instance"
    xsi:schemaLocation="http://maven.apache.org/POM/4.0.0 http://maven.apache.org/maven-v4_0_0.xsd">
  <modelVersion>4.0.0</modelVersion>

  <parent>
    <groupId>org.eclipse.jgit</groupId>
    <artifactId>org.eclipse.jgit-parent</artifactId>
<<<<<<< HEAD
    <version>3.1.0-SNAPSHOT</version>
=======
    <version>3.0.3-SNAPSHOT</version>
>>>>>>> 3af38b4f
  </parent>

  <artifactId>org.eclipse.jgit.pgm</artifactId>
  <name>JGit - Command Line Interface</name>

  <description>
    Command line client tools built on top of JGit.
  </description>

  <properties>
    <translate-qualifier/>
    <source-bundle-manifest>${project.build.directory}/META-INF/SOURCE-MANIFEST.MF</source-bundle-manifest>
  </properties>

  <dependencies>
    <dependency>
      <groupId>args4j</groupId>
      <artifactId>args4j</artifactId>
    </dependency>

    <dependency>
      <groupId>org.eclipse.jgit</groupId>
      <artifactId>org.eclipse.jgit.archive</artifactId>
      <version>${project.version}</version>
    </dependency>

    <dependency>
      <groupId>org.eclipse.jgit</groupId>
      <artifactId>org.eclipse.jgit</artifactId>
      <version>${project.version}</version>
    </dependency>

    <dependency>
      <groupId>org.eclipse.jgit</groupId>
      <artifactId>org.eclipse.jgit.ui</artifactId>
      <version>${project.version}</version>
    </dependency>
  </dependencies>

  <profiles>
    <profile>
      <id>java6</id>
      <activation>
        <jdk>1.6</jdk>
	  </activation>
      <dependencies>
        <dependency>
          <groupId>org.eclipse.jgit</groupId>
          <artifactId>org.eclipse.jgit.console</artifactId>
          <version>${project.version}</version>
        </dependency>
      </dependencies>
    </profile>
    <profile>
      <id>java7</id>
      <activation>
       <jdk>1.7</jdk>
      </activation>
      <dependencies>
        <dependency>
          <groupId>org.eclipse.jgit</groupId>
          <artifactId>org.eclipse.jgit.java7</artifactId>
          <version>${project.version}</version>
          <optional>true</optional>
        </dependency>
        <dependency>
          <groupId>org.eclipse.jgit</groupId>
          <artifactId>org.eclipse.jgit.console</artifactId>
          <version>${project.version}</version>
        </dependency>
      </dependencies>
    </profile>
  </profiles>

  <build>
    <sourceDirectory>src/</sourceDirectory>

    <resources>
      <resource>
        <directory>.</directory>
        <includes>
          <include>plugin.properties</include>
          <include>META-INF/services/org.eclipse.jgit.pgm.TextBuiltin</include>
          <include>about.html</include>
        </includes>
      </resource>
      <resource>
        <directory>resources/</directory>
      </resource>
    </resources>

    <plugins>
      <plugin>
        <artifactId>maven-jar-plugin</artifactId>
        <configuration>
          <archive>
            <manifestFile>${bundle-manifest}</manifestFile>
          </archive>
        </configuration>
      </plugin>

      <plugin>
        <groupId>org.apache.maven.plugins</groupId>
        <artifactId>maven-shade-plugin</artifactId>
        <executions>
          <execution>
            <phase>package</phase>
            <goals>
              <goal>shade</goal>
            </goals>
            <configuration>
              <finalName>jgit-cli</finalName>
              <createDependencyReducedPom>false</createDependencyReducedPom>
              <transformers>
                <transformer implementation="org.apache.maven.plugins.shade.resource.ServicesResourceTransformer" />
                <transformer implementation="org.apache.maven.plugins.shade.resource.ManifestResourceTransformer">
                  <manifestEntries>
                    <Main-Class>org.eclipse.jgit.pgm.Main</Main-Class>
                    <Implementation-Title>JGit Command Line Interface</Implementation-Title>
                  </manifestEntries>
                </transformer>
              </transformers>
            </configuration>
          </execution>
        </executions>
      </plugin>

      <plugin>
        <groupId>org.apache.maven.plugins</groupId>
        <artifactId>maven-antrun-plugin</artifactId>
        <executions>
          <execution>
            <id>create_jgit</id>
            <phase>package</phase>
            <configuration>
              <tasks>
                <concat destfile="${basedir}/target/jgit" force="yes" binary="true">
                  <fileset file="${basedir}/jgit.sh" />
                  <fileset file="${basedir}/target/jgit-cli.jar" />
                </concat>
                <chmod file="${basedir}/target/jgit" perm="a+x"/>
              </tasks>
            </configuration>
            <goals>
              <goal>run</goal>
            </goals>
          </execution>
          <execution>
            <id>translate-source-qualifier</id>
            <phase>generate-resources</phase>
            <configuration>
              <tasks>
                <copy file="META-INF/SOURCE-MANIFEST.MF" tofile="${source-bundle-manifest}" overwrite="true"/>
                <replace file="${source-bundle-manifest}">
                  <replacefilter token=".qualifier" value=".${maven.build.timestamp}"/>
                </replace>
              </tasks>
            </configuration>
            <goals>
              <goal>run</goal>
            </goals>
          </execution>
        </executions>
      </plugin>

      <plugin>
        <groupId>org.apache.maven.plugins</groupId>
        <artifactId>maven-source-plugin</artifactId>
        <inherited>true</inherited>
        <executions>
          <execution>
            <id>attach-sources</id>
            <phase>process-classes</phase>
            <goals>
              <goal>jar</goal>
            </goals>
            <configuration>
              <archive>
                <manifestFile>${source-bundle-manifest}</manifestFile>
              </archive>
            </configuration>
          </execution>
        </executions>
      </plugin>

      <plugin>
        <groupId>org.codehaus.mojo</groupId>
        <artifactId>build-helper-maven-plugin</artifactId>
        <executions>
          <execution>
            <id>attach_jgit</id>
            <phase>package</phase>
            <goals>
              <goal>attach-artifact</goal>
            </goals>
            <configuration>
              <artifacts>
                <artifact>
                  <file>${basedir}/target/jgit</file>
                  <type>sh</type>
                </artifact>
              </artifacts>
            </configuration>
          </execution>
        </executions>
      </plugin>
    </plugins>
  </build>
</project><|MERGE_RESOLUTION|>--- conflicted
+++ resolved
@@ -50,11 +50,7 @@
   <parent>
     <groupId>org.eclipse.jgit</groupId>
     <artifactId>org.eclipse.jgit-parent</artifactId>
-<<<<<<< HEAD
     <version>3.1.0-SNAPSHOT</version>
-=======
-    <version>3.0.3-SNAPSHOT</version>
->>>>>>> 3af38b4f
   </parent>
 
   <artifactId>org.eclipse.jgit.pgm</artifactId>
@@ -73,6 +69,11 @@
     <dependency>
       <groupId>args4j</groupId>
       <artifactId>args4j</artifactId>
+    </dependency>
+
+    <dependency>
+      <groupId>org.apache.commons</groupId>
+      <artifactId>commons-compress</artifactId>
     </dependency>
 
     <dependency>
